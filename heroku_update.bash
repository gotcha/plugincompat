--- conflicted
+++ resolved
@@ -5,12 +5,8 @@
 git clone https://github.com/pytest-dev/plugincompat.git
 
 echo "Updating..."
-<<<<<<< HEAD
-cd plugincompat
+cd plugincompat || exit
 pip install -r update-index-requirements.txt
-=======
-cd plugincompat || exit
->>>>>>> 4b49f2ba
 python update_index.py
 
 echo "Push..."
